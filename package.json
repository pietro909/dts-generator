--- conflicted
+++ resolved
@@ -1,11 +1,7 @@
 {
 	"name": "dts-generator",
 	"description": ".d.ts generator. Generates a single d.ts bundle containing external modules from TypeScript files.",
-<<<<<<< HEAD
-	"version": "1.6.0-pre-sl2",
-=======
-	"version": "1.8.0-pre",
->>>>>>> b834b999
+	"version": "1.8.0",
 	"bugs": {
 		"url": "https://github.com/SitePen/dts-generator/issues"
 	},
@@ -18,19 +14,12 @@
 		"dts-generator": "bin/dts-generator"
 	},
 	"dependencies": {
-<<<<<<< HEAD
-		"bluebird": "2.10.2",
-		"glob": "5.0.15",
-		"mkdirp": "0.5.1",
-		"typescript": "^1.8.0"
-=======
 		"bluebird": "3.3.3",
 		"glob": "7.0.0",
 		"mkdirp": "0.5.1"
 	},
 	"peerDependencies": {
-		"typescript": "^1.6.0"
->>>>>>> b834b999
+		"typescript": "^1.8.0"
 	},
 	"devDependencies": {
 		"intern": "~3.0.0",
